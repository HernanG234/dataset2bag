--- conflicted
+++ resolved
@@ -23,17 +23,11 @@
 {
   po::options_description options_description("Options");
   options_description.add_options()
-<<<<<<< HEAD
-    ("images,l", po::value<std::string>(), "path with pattern of left images or path to video (or mono-camera)") // (Example: the pattern could of be form pathToDataset/image_%3d.png for images of the form pathToDataset/image_000.png)
-    ("images_right,r", po::value<std::string>(), "path with pattern of right images or path to video") // (Example: the pattern could of be form pathToDataset/image_%3d.png for images of the form pathToDataset/image_000.png)
-    ("poses,p", po::value<std::string>(), "2D odometry/ground truth in CSV format (x,y,theta)")
-=======
     ("images,l", po::value<std::string>()->required(), "pattern of left images or path to video (or mono-camera)")
 
     ("images_right,r", po::value<std::string>(), "pattern of right images or path to video")
 
     ("odometry", po::value<std::string>(), "path to file containing 2D odometry data")
->>>>>>> 9ae31531
 
     ("output,o", po::value<std::string>()->required(), "output bag file")
 
